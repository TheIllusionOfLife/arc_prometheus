# ARC-Prometheus 🔥

**AI Civilization for Solving ARC Prize through Evolutionary LLM Agents**

ARC-Prometheus is an ambitious project that simulates how human scientists solve problems: diverse specialists collaborating, experimenting, and building on each other's work through evolutionary pressure. Instead of building a single "super-intelligent" AI, we're creating an ecosystem of specialized LLM agents that evolve solutions to the [ARC Prize 2025](https://www.kaggle.com/competitions/arc-prize-2025) challenge.

## 🎯 Project Vision

**We are not building an ARC solver. We are building an AI civilization.**

Modern deep learning fails at ARC because it requires millions of examples, while ARC provides only ~3 training examples per task. This project takes a fundamentally different approach: instead of building a single "super-intelligent" AI, we're creating an **ecosystem of specialized LLM agents** that collaborate, experiment, and evolve solutions like a scientific community.

### The Three Pillars

- **The Crucible (るつぼ)**: Sandbox environment where AI-generated solvers are tested against ARC puzzles
- **The Cognitive Cells (認知的細胞)**: Specialized LLM agent teams working like human researchers:
  - **Analyst**: Analyzes patterns and infers transformation rules
  - **Programmer**: Generates Python solver code from specifications
  - **Refiner**: Debugs and improves failed solutions (mutation)
  - **Tagger**: Classifies solver techniques (rotation, fill, symmetry...)
  - **Crossover**: Fuses capabilities from different solvers
- **The Evolutionary Engine (進化的エンジン)**: Natural selection through:
  - **Fitness Function**: Prioritizes generalization over memorization (10x weight on test accuracy)
  - **Mutation**: Refiner improves individual solvers
  - **Crossover**: Combines techniques from multiple solvers
  - **Population Dynamics**: Many solvers evolving together, competing and breeding

### Why This Matters

ARC Prize tests **abstraction and reasoning** - the ability to learn underlying transformation rules from just 3 examples and apply them to never-before-seen problems. This is the essence of human intelligence and a critical step toward AGI.

**Our hypothesis**: A diverse community of specialized agents evolving together can achieve emergent intelligence that surpasses single-model approaches. The ARC Prize 2025 competition serves as our testbed to validate this hypothesis.

**Current Status**: Phase 1.1 Complete ✅
- Data loading and visualization
- Grid evaluation
- Infrastructure foundation

**Next**: Phase 1.2 - Manual solver and safe execution sandbox

## 🚀 Quick Start

### Prerequisites

- Python 3.13+
- Gemini API key ([get one here](https://makersuite.google.com/app/apikey))
- ARC Prize 2025 dataset ([download from Kaggle](https://www.kaggle.com/competitions/arc-prize-2025/data))

### Installation

1. **Clone the repository**:
```bash
git clone https://github.com/TheIllusionOfLife/arc_prometheus.git
cd arc_prometheus
```

2. **Create and activate virtual environment**:
```bash
python3.13 -m venv venv
source venv/bin/activate  # On macOS/Linux
# or
venv\Scripts\activate  # On Windows
```

3. **Install dependencies**:
```bash
pip install -e ".[dev]"
```

4. **(Optional) Docker Sandbox for Production**:
```bash
pip install -e ".[docker]"
# Install Docker Desktop (https://docs.docker.com/get-docker/)
docker build -t arc-prometheus-sandbox:latest -f docker/sandbox.Dockerfile .
# Use --sandbox-mode docker for network isolation, read-only filesystem, resource limits
```

5. **Set up API key**:
```bash
cp .env.example .env
# Edit .env and add your GEMINI_API_KEY
```

6. **(Optional) Download Code Gemma for Local Testing**:
```bash
# For Kaggle offline notebook development (15.93 GB)
<<<<<<< HEAD
python scripts/download_codegemma.py
=======
uv run python scripts/download_codegemma.py
>>>>>>> 06752da7

# Models are stored in: models/codegemma-7b/
# Note: models/ is gitignored (too large for version control)
```

7. **Download and place ARC dataset**:
```bash
# Download from: https://www.kaggle.com/competitions/arc-prize-2025/data
# Extract and place in: data/arc-prize-2025/

# Expected structure:
# data/arc-prize-2025/
#   ├── arc-agi_training_challenges.json
#   ├── arc-agi_training_solutions.json
#   ├── arc-agi_evaluation_challenges.json
#   ├── arc-agi_evaluation_solutions.json
#   ├── arc-agi_test_challenges.json
#   └── sample_submission.json
```

8. **Verify installation**:
```bash
python -m pytest tests/ -v
```

All tests should pass! ✅

## 📚 Usage

### Demo Scripts

**Phase 1 - Core Functionality**:
```bash
# Data loading and visualization
python scripts/demo_phase1_1_data.py [task_id]

# Manual solver validation
python scripts/demo_phase1_2_manual.py

# Sandbox security (timeout, exceptions)
python scripts/demo_phase1_3_sandbox.py

# End-to-end AI solver pipeline
python scripts/run_phase1_test.py <task_id>
```

**Phase 2 - Evolution**:
```bash
# Fitness evaluation (generalization vs overfitting)
python scripts/demo_phase2_1_fitness.py

# Refiner agent (automated debugging)
python scripts/demo_phase2_2_refiner.py

# Multi-generation evolution loop
python scripts/demo_phase2_3_evolution.py [--model MODEL] [--max-generations N]
```

### Configuration Options

**LLM Response Caching** (70-80% cost reduction):
```bash
# Cache location: ~/.arc_prometheus/llm_cache.db (7-day TTL)
--cache-stats       # View hit rate and savings
--no-cache          # Disable for fresh responses
--clear-cache       # Remove all entries
```

**Evolution Parameters**:
```bash
--model MODEL                    # LLM model (default: gemini-2.5-flash-lite)
--programmer-temperature TEMP    # Code generation (default: 0.3)
--refiner-temperature TEMP       # Debugging creativity (default: 0.4)
--max-generations N              # Max evolution cycles (default: 5)
--target-fitness N               # Early stop threshold
--sandbox-mode docker            # Production security (default: multiprocess)
--timeout-eval SECONDS           # Code execution timeout (default: 5)
--timeout-llm SECONDS            # LLM API timeout (default: 60)
```

**Kaggle Submission** (pass@2 format):
```bash
--generate-submission            # Enable pass@2 prediction generation
--num-attempts N                 # Number of diverse attempts (default: 2)
```

### Benchmarking (Real-World Testing)

Run evolution loop on diverse ARC tasks to measure performance and validate Phase 2:

#### Preparing Evaluation Dataset

The evaluation dataset stores test outputs separately from challenges. Merge them before benchmarking:

```bash
# One-time setup: Merge evaluation challenges with solutions
python scripts/prepare_evaluation_data.py \
  --challenges data/arc-prize-2025/arc-agi_evaluation_challenges.json \
  --solutions data/arc-prize-2025/arc-agi_evaluation_solutions.json \
  --output data/arc-prize-2025/arc-agi_evaluation_challenges_merged.json
```

This creates a unified format where test examples include outputs (required to measure generalization performance).

#### Running Benchmarks

```bash
# Benchmark specific tasks
python scripts/benchmark_evolution.py \
  --tasks "00576224,007bbfb7,025d127b" \
  --output-dir results/test_run/ \
  --experiment-name "test_run"

# Random sample from training set (development)
python scripts/benchmark_evolution.py \
  --random-sample 15 \
  --training-data data/arc-prize-2025/arc-agi_training_challenges.json \
  --output-dir results/baseline/ \
  --experiment-name "baseline"

# Random sample from EVALUATION set (validation - measures true generalization)
python scripts/benchmark_evolution.py \
  --random-sample 15 \
  --training-data data/arc-prize-2025/arc-agi_evaluation_challenges_merged.json \
  --output-dir results/evaluation_baseline/ \
  --experiment-name "evaluation_baseline"

# Load tasks from file
python scripts/benchmark_evolution.py \
  --task-ids-file benchmark_tasks.txt \
  --output-dir results/multiprocess_baseline/ \
  --experiment-name "multiprocess_baseline"

# Generate Kaggle submission (pass@2 format)
python scripts/benchmark_evolution.py \
  --random-sample 15 \
  --training-data data/arc-prize-2025/arc-agi_evaluation_challenges_merged.json \
  --output-dir results/submission_test/ \
  --experiment-name "submission_test" \
  --generate-submission \
  --num-attempts 2

# Analyze results and generate report
python scripts/analyze_benchmark.py \
  --results-dir results/multiprocess_baseline/ \
  --output-report docs/benchmarks/report.md

# Compare two experiments
python scripts/analyze_benchmark.py \
  --results-dir results/multiprocess_baseline/ \
  --compare-with results/docker_baseline/ \
  --output-report docs/benchmarks/comparison.md
```

**Pass@2 Submission Generation:**

The `--generate-submission` flag enables Kaggle competition submission format:

```bash
# Generate submission for evaluation set
python scripts/benchmark_evolution.py \
  --random-sample 120 \
  --training-data data/arc-prize-2025/arc-agi_evaluation_challenges_merged.json \
  --output-dir results/kaggle_submission/ \
  --experiment-name "kaggle_submission" \
  --generate-submission \
  --num-attempts 2
```

This creates `submission.json` with the required pass@2 format:
- 2 diverse attempts per test input
- Selects best and second-best solvers from evolution history
- Fallback to duplicate attempts if insufficient diversity
- Automatically validates format against Kaggle requirements

**Benchmark Output Structure:**
```
results/{experiment_name}/
├── metadata.json              # Experiment config, timestamp, git commit
├── task_{task_id}.json        # Individual task results
├── summary.json               # Aggregate statistics
├── submission.json            # Kaggle submission (if --generate-submission used)
```

**Phase 2 Baseline Results** (October 30, 2025):
- **Tasks**: 15 diverse ARC tasks
- **Execution Stability**: 100% (no crashes or timeouts)
- **Solution Quality**: 20% of tasks (3/15) achieved meaningful fitness > 0
- **Average Fitness**: 0.33 across all tasks
- **Key Finding**: System is stable but Programmer/Refiner need improvement
- **Full Report**: [docs/benchmarks/phase2_findings.md](docs/benchmarks/phase2_findings.md)

### Running Tests

```bash
# Run all tests
pytest tests/ -v

# Run specific test file
pytest tests/test_data_loader.py -v

# Run with coverage
pytest tests/ --cov=src/arc_prometheus --cov-report=html
```

## 🏗️ Project Structure

```
arc_prometheus/
├── src/arc_prometheus/
│   ├── crucible/           # Sandbox environment
│   │   ├── data_loader.py  # Load ARC tasks from JSON
│   │   ├── evaluator.py    # Compare grids for correctness
│   │   └── sandbox.py      # Safe code execution with multiprocessing ✅
│   ├── cognitive_cells/    # LLM agents
│   │   ├── prompts.py      # Prompt templates
│   │   ├── programmer.py   # Code generation
│   │   └── refiner.py      # (Phase 2.2) Code debugging ✅
│   ├── evolutionary_engine/ # Evolution mechanisms
│   │   ├── fitness.py      # (Phase 2.1) Fitness evaluation ✅
│   │   └── evolution_loop.py # (Phase 2.3) Evolution loop ✅
│   └── utils/
│       └── config.py       # Configuration management
├── tests/                  # Test suite (423 tests passing)
├── scripts/                # Demo and utility scripts
├── data/                   # ARC dataset (gitignored)
└── plan_20251024.md       # Detailed implementation plan
```

## 🔬 Development Status

**Phase 1: Core Prototype** ✅ COMPLETE
- Data loading, sandbox, LLM generation, E2E pipeline

**Phase 2: Evolutionary Loop** ✅ COMPLETE
- Fitness evaluation, Refiner agent, multi-generation evolution
- Kaggle submission formatter (pass@2 format)

**Phase 3: AI Civilization** ✅ COMPLETE (November 1, 2025)
- ✅ **Task 3.1** (October 31, 2025): Analyst agent - Pattern analysis and rule inference
  - 21 unit tests + 9 integration tests (all passing)
  - Real API validation: 5/5 tasks completed successfully
  - Integration: Programmer accepts Analyst specifications (backward compatible)
- ✅ **Task 3.2** (October 31, 2025): Enhanced Programmer Integration
  - AI Civilization mode (with Analyst) vs Direct mode (without Analyst)
  - CLI support: `--use-analyst` and `--analyst-temperature` flags
  - Refiner receives Analyst context for improved debugging
- ✅ **Task 3.3** (November 1, 2025): Tagger agent - Technique classification
  - 12 predefined techniques: rotation, flip, transpose, color_fill, pattern_copy, symmetry, grid_partition, object_detection, counting, conditional_logic, array_manipulation, neighborhood_analysis
  - Hybrid static + LLM analysis for accurate classification
- ✅ **Task 3.4** (November 1, 2025): Crossover agent - Solution fusion
  - LLM-based technique fusion for population-based evolution
  - Hybrid strategy: Crossover when 2+ diverse solvers exist, else Refiner (mutation)
- ✅ **Task 3.5** (November 1, 2025): Solver Library - Persistent storage
  - SQLite-based population storage with thread-safe WAL mode
  - Diverse solver selection algorithm (greedy tag diversity)
- ✅ **Task 3.6** (November 1, 2025): Population-Based Evolution
  - Multiple solvers evolving simultaneously with genetic algorithm
  - Tournament selection, hybrid breeding, elitism-based survival
  - 19 comprehensive tests (all passing - 423 total)

**Phase 4: Benchmarking & Optimization** ⏭️ NEXT
- Performance tuning across full task suite
- Quality improvements based on empirical results
- Scaling to 400+ training tasks

## 🧪 Technical Details

### ARC Dataset Format

Tasks are JSON files with this structure:
```json
{
  "train": [
    {"input": [[0,1,2], ...], "output": [[3,4,5], ...]},
    ...
  ],
  "test": [
    {"input": [[...]], "output": [[...]] (optional)}
  ]
}
```

Grids are 2D arrays of integers (0-9) representing colors.

### Solver Function Signature

All generated solvers must follow this exact signature:
```python
def solve(task_grid: np.ndarray) -> np.ndarray:
    """
    Transform input grid according to inferred rule.
    Must use only numpy for array operations.
    """
    pass
```

### Safe Execution Protocol

- All LLM-generated code runs in isolated `multiprocessing.Process`
- Default timeout: 5 seconds per execution
- Return format: `tuple[bool, Optional[np.ndarray]]`
  - `(True, result_grid)` on successful execution
  - `(False, None)` on failure/timeout/exception

### Fitness Evaluation Priority

**Critical**: Test accuracy is weighted 10x higher than train accuracy

```python
Fitness = (train_correct * 1) + (test_correct * 10)
```

**Why?** Solvers that only work on training examples have memorized patterns instead of learning the underlying transformation rule. This defeats the core ARC challenge: abstract reasoning with unseen problems.

## 📖 Documentation

- **[CLAUDE.md](CLAUDE.md)**: Guidance for AI agents working on this project
- **[kickoff.md](kickoff.md)**: Project vision and philosophy (Japanese)
- **[plan_20251024.md](plan_20251024.md)**: Detailed Phase 1 implementation plan

## 🧑‍💻 Development

### Development Workflow (⚡ Recommended)

**Option C: Hybrid Approach** - Fast commits with thorough pre-push validation

#### First-Time Setup

```bash
# Install git hooks (one-time setup)
./scripts/setup_hooks.sh
```

This installs:
- **Pre-commit hooks**: Fast checks (ruff formatting, mypy type checking, bandit security) - runs in ~5 seconds
- **Pre-push hooks**: Full CI suite (all checks + full test suite) - runs before pushing to remote

#### Development Cycle

```bash
# 1. Make changes to code

# 2. (Optional) Run full CI checks manually before committing
make ci                  # Runs all checks locally

# 3. Commit your changes
git commit -m "feat: add new feature"
# → Pre-commit hooks run automatically (fast checks only)

# 4. Push to remote
git push origin feature-branch
# → Pre-push hooks run automatically (full test suite)
# → Prevents pushing code that will fail CI
```

#### Why This Workflow?

**Problem**: PR #37 had 5+ CI failure iterations despite having pre-commit config:
- Ruff linting errors (F541, F401, F841)
- Ruff formatting issues
- Runtime errors (type annotations)
- Test failures (missing API key mocks)

**Root Cause**: Tests weren't run before pushing, pre-commit only checked `src/` not `tests/`

**Solution**: Hybrid approach balances speed with reliability:
- ✅ **Fast commits** (~5 seconds) - formatting, linting, type checking
- ✅ **Thorough pre-push** (~30-60 seconds) - full test suite catches API mocking issues
- ✅ **Manual override** - `make ci` runs all checks anytime
- ✅ **Skip if needed** - `git push --no-verify` for emergencies

#### Skip Hooks (Not Recommended)

```bash
git commit --no-verify   # Skip pre-commit hooks
git push --no-verify     # Skip pre-push hooks
```

### Running Tests (TDD Approach)

This project follows Test-Driven Development:

1. Write tests first (in `tests/`)
2. Run tests and watch them fail
3. Implement feature to make tests pass
4. Refactor if needed

```bash
# Watch mode (requires pytest-watch)
ptw tests/

# Run with coverage
pytest tests/ --cov=src/arc_prometheus --cov-report=term-missing
```

### Code Quality

We use a comprehensive CI/CD pipeline with automated quality checks:

**Available Commands** (via Makefile):

```bash
# Run all CI checks at once (same as what runs in CI)
make ci

# Individual checks
make test          # Run test suite
make test-cov      # Run tests with coverage report
make typecheck     # Type checking with mypy
make lint          # Linting with ruff
make lint-fix      # Auto-fix linting issues
make format        # Format code
make format-check  # Check formatting without changes
make security      # Security scanning with bandit
make clean         # Clean cache files
make help          # Show all available commands
```

**Alternative CI Check Script**:
```bash
# Standalone script that mimics GitHub Actions CI
./scripts/check_ci.sh
```

**Quality Tools**:
- **mypy**: Strict type checking (Python 3.13) - checks both `src/` and `tests/`
- **ruff**: Fast linting and formatting (replaces black, flake8, isort)
- **pytest**: Test framework with coverage reporting
- **bandit**: Security vulnerability scanning

**CI/CD Pipeline**:
- Automated checks run on all PRs via GitHub Actions
- Type checking, linting, formatting, security, and tests
- All checks must pass before merging
- Git hooks ensure code is validated before it reaches CI

### Commit Convention

Follow conventional commits:
- `feat: add new feature`
- `fix: bug fix`
- `docs: documentation updates`
- `test: add or update tests`
- `refactor: code refactoring`

## 🤝 Contributing

This project is part of research into evolutionary AI systems. Contributions following the established architecture and TDD approach are welcome.

**Key Principles**:
- Test-driven development (tests before implementation)
- Incremental PRs with validation
- Safe execution (sandboxing is non-negotiable)
- LLM robustness (handle real-world response variations)

## 📝 License

Apache 2.0 License - see [LICENSE](LICENSE) file for details.

## 🔗 Links

- **ARC Prize 2025**: https://www.kaggle.com/competitions/arc-prize-2025
- **ARC Paper**: "On the Measure of Intelligence" by François Chollet
- **Gemini API**: https://makersuite.google.com/app/apikey

---

**Tests**: 423 passing ✅ | **Phase 3 Complete** ✅ | **Next**: Phase 4 Benchmarking & Optimization

---

## Session Handover

### Last Updated: November 02, 2025 12:20 AM JST

#### Current Status: Waiting for Task 4.4 Completion

**Kaggle Baseline Submission (Task 4.4):** IN PROGRESS
- Status: Notebook running on Kaggle L4x4 (2 hours elapsed, ~5 hours remaining)
- Expected: 3-8% baseline score (validates pipeline before optimization)
- Next: Submit to ARC Prize 2025 competition once complete

**Phase 4b: Knowledge Distillation:** READY FOR EXECUTION
- Detailed implementation plan: `plan_phase4b_distillation.md` (318 lines)
- All scripts designed and documented
- Expected: +5-10% improvement over baseline
- Waiting for: Task 4.4 completion to proceed

#### Recently Completed

**Session: Task 5 - Clean Up models/ Directory** ([PR #49](https://github.com/TheIllusionOfLife/arc_prometheus/pull/49) - November 02, 2025):
- Added `models/` to `.gitignore` (prevents 15.93 GB accidental commits)
- Documented Code Gemma download in README installation steps (new step 6)
- Fixed duplicate step numbering in README (5, 5, 6 → 5, 6, 7, 8)
- All 423 tests passing, all hooks passing
- **Impact**: Prevents accidental git commits of large model files
- **Learning**: Quick wins (15 minutes) provide high value with low risk

**Phase 4a: Kaggle Offline Inference Notebook** ([PR #47](https://github.com/TheIllusionOfLife/arc_prometheus/pull/47) - November 01, 2025):
- Implemented self-contained Kaggle notebook for offline inference (no internet, local Code Gemma 7B)
- Complete AI Civilization workflow: OfflineAnalyst → OfflineProgrammer → SimplifiedEvolution
- Critical fixes: MODEL_PATH subdirectory configuration, tokenizer parallelism suppression, TEST_MODE validation
- Performance validated: 103.6s/task average (population_size=2) → 7 hours for 240 tasks ✅ Safe for 12h limit
- Documentation: `docs/kaggle_model_setup.md` (318 lines) - complete setup guide with troubleshooting
- Documentation: `docs/kaggle_testing_learnings.md` (274 lines) - session validation learnings
- Model download automation: `scripts/download_codegemma.py` (Code Gemma 7B, 15.93 GB)
- Local testing: `scripts/test_kaggle_notebook_local.py` for mock-mode validation
- Baseline expectations: 3-8% realistic (fitness=0 on 5 test tasks), competitive threshold 10% = 9th place
- **Impact**: Kaggle submission workflow complete - notebook validated on real hardware, ready for 240-task run
- **Key Learning**: L4x4 GPU quota consumption (2× rate) critical for planning - 7h run = 14h quota

**Phase 3.6: Population-Based Evolution** ([PR #45](https://github.com/TheIllusionOfLife/arc_prometheus/pull/45) - November 01, 2025):
- Implemented PopulationEvolution - complete genetic algorithm for ARC solving
- Multiple solvers evolving simultaneously (configurable population size)
- Tournament selection (k=3) for parent breeding
- Hybrid breeding strategy: Crossover when 2+ diverse parents (30% technique diversity threshold), else mutation via Refiner
- Elitism (top 20%) + fitness-proportionate selection for survivor selection
- Diversity tracking: unique techniques per solver across generations
- 19 comprehensive tests (all passing - 423 total tests)
- Demo script: `scripts/demo_population_evolution.py` with full CLI configuration
- Real API integration: Analyst, Programmer, Refiner, Tagger, Crossover, SolverLibrary all working together
- **Impact**: Phase 3 AI Civilization COMPLETE - full ecosystem operational with true genetic algorithm
- **Key Fix**: Test fixture injection issue - needed to add `sample_task_json` parameter to test function signature

**Phase 3.4 & 3.5: Crossover Agent and Solver Library** ([PR #43](https://github.com/TheIllusionOfLife/arc_prometheus/pull/43) - November 01, 2025):
- Implemented Crossover agent for LLM-based technique fusion (combining successful solvers with complementary techniques)
- Implemented Solver Library for SQLite-based population storage with WAL mode for thread-safety
- Hybrid evolution strategy: Crossover when 2+ diverse solvers exist, else Refiner (mutation)
- Diversity selection algorithm: Greedy tag-based selection prioritizing fitness + technique variety
- 50 new tests (27 crossover + 23 solver library, 404 total passing)
- Real API validation: Technique fusion working correctly, no timeouts or formatting issues
- CLI support: `--use-crossover`, `--crossover-temperature`, `--min-crossover-fitness` flags
- Foreign key constraints enabled, input validation for code_str in SolverLibrary
- **Code Quality**: Addressed 5 gemini-code-assist feedback items (SQLite FK constraints, input validation, API config optimization, pathlib cross-platform paths, CI test mocking)
- **Impact**: Population-based evolution foundation complete - can now fuse techniques from different solvers to create novel solutions

**Phase 3.3: Tagger Agent** ([PR #41](https://github.com/TheIllusionOfLife/arc_prometheus/pull/41) - November 01, 2025):
- Implemented Tagger agent for technique classification (rotation, flip, transpose, color_fill, pattern_copy, symmetry, grid_partition, object_detection, counting, conditional_logic, array_manipulation, neighborhood_analysis)
- Hybrid analysis: Static pattern matching + LLM semantic understanding
- Integration with Evolution Loop via `--use-tagger` and `--tagger-temperature` flags
- Only tags successful solvers (fitness > 0) to optimize API usage
- 37 new tests (28 unit + 9 integration, 354 total passing)
- Real API validation: 5/5 techniques detected with high confidence
- **CI Configuration**: Fixed mypy duplicate module errors by configuring `mypy_path = "src"` and `explicit_package_bases = true` in pyproject.toml
- **Code Quality**: Dual suppression for security false positives (ruff + bandit), proper PEP 561 compliance with py.typed marker
- **Impact**: Foundation ready for Phase 3.4 Crossover - can now identify complementary techniques for solver fusion

**Phase 3.2: Enhanced Programmer Integration** ([PR #39](https://github.com/TheIllusionOfLife/arc_prometheus/pull/39) - October 31, 2025):
- Integrated Analyst agent into Evolution Loop (AI Civilization mode)
- Two operating modes: AI Civilization (with Analyst) vs Direct (without Analyst)
- CLI support: `--use-analyst` and `--analyst-temperature` flags
- Refiner receives Analyst context for improved debugging
- 4 new integration tests (315 total passing)
- Backward compatible: default behavior unchanged (use_analyst=False)
- Real API validation: both modes tested, no errors/timeouts
- **Code Quality**: Centralized ANALYST_DEFAULT_TEMPERATURE constant (DRY principle)
- **Impact**: Complete AI Civilization pipeline now operational - Analyst → Programmer → Refiner collaboration working

**Phase 3.1: Analyst Agent** ([PR #37](https://github.com/TheIllusionOfLife/arc_prometheus/pull/37) - October 31, 2025):
- Implemented Analyst agent for pattern analysis and rule inference
- Natural language specification generation for Programmer agent
- LLM response caching support (70-80% cost reduction)
- Robust parsing for multiple bullet point styles (-, *, numbered lists)
- Git hooks workflow (pre-commit + pre-push) to prevent CI failures
- 313 tests passing (21 Analyst unit + 9 integration + existing)
- Real API validation: 5/5 diverse tasks completed successfully
- **Process Improvements**: Setup script (`./scripts/setup_hooks.sh`), Makefile uv checks
- **Code Quality**: Type safety (GenerationConfigDict), future annotations
- **Impact**: Foundation for AI Civilization mode complete - Analyst understands patterns abstractly, not just code matching

**Earlier Work** (See git history for details):
- ✅ Phase 3.1: Analyst Agent ([PR #37](https://github.com/TheIllusionOfLife/arc_prometheus/pull/37))
- ✅ Task 1: Fix Data Pipeline ([PR #33](https://github.com/TheIllusionOfLife/arc_prometheus/pull/33))
- ✅ Phase 2 Benchmarking ([PR #31](https://github.com/TheIllusionOfLife/arc_prometheus/pull/31))
- ✅ Docker Sandbox ([PR #28](https://github.com/TheIllusionOfLife/arc_prometheus/pull/28))
- ✅ Error Classification ([PR #26](https://github.com/TheIllusionOfLife/arc_prometheus/pull/26))

#### Session Learnings (Most Recent)

**From PR #47 (Kaggle Offline Notebook Validation) - November 01, 2025 11:44 PM JST**:
- ✅ **COMPLETE**: Phase 4a - Kaggle offline inference notebook validated and merged
- **Real Hardware Validation Pattern**: Always run quick validation tests on target hardware BEFORE committing to long runs. 5-task test (8.6 min) revealed all critical issues without wasting 7 hours
- **Model Path Configuration**: `AutoModelForCausalLM.from_pretrained()` expects model weight files DIRECTLY in specified directory. Must point to `model/` subdirectory (contains `.safetensors`), not parent directory
- **Tokenizer Parallelism Spam**: `os.environ["TOKENIZERS_PARALLELISM"] = "false"` BEFORE transformers import prevents multiprocessing fork warnings from spamming logs (hundreds of lines)
- **TEST_MODE Flag Pattern**: For long-running notebooks, add conditional logic: `TEST_MODE = True` runs subset (5 tasks), `False` runs full set (240 tasks). Enables rapid validation without code duplication
- **GPU Quota Math**: Kaggle L4x4 consumes quota at 2× rate (7 hour real time = 14 hours quota). Always calculate: real_time × 2 + existing_usage < weekly_limit (30h) before starting runs
- **Baseline Expectation Calibration**: Fitness=0 on test tasks is EXPECTED for untrained baseline models. Don't panic - proceed with full run. Real competition score emerges from aggregate performance across 240 tasks
- **Performance Scaling Validation**: Test with different population sizes to find optimal: pop=2 (103.6s/task, 7h) ✅ safe, pop=3 (~155s/task, 10h) ⚠️ tight, pop=5 (~260s/task, 17h) ❌ exceeds 12h limit
- **Fallback Grid Dimensions**: Use `input_grid.tolist()` not hardcoded `[[0,0],[0,0]]` for fallback predictions. Ensures submission format matches expected output dimensions for all test cases
- **Documentation Workflow**: Create comprehensive setup guide IMMEDIATELY after validation session while details fresh. Include: exact paths, timing data, troubleshooting steps, expected output. Saves hours in future sessions
- **Knowledge Distillation Priority**: Baseline Code Gemma 7B too weak (fitness=0) - Phase 4b knowledge distillation with Gemini is CRITICAL, not optional. Expected +5-10% gain could jump from 15th → 5th place

**From PR #45 Fix Session (Systematic PR Review) - November 01, 2025 4:27 PM JST**:
- ✅ **COMPLETE**: PR #45 merged successfully after addressing all review feedback
- **GraphQL-Based PR Review Workflow**: Used `/fix_pr_graphql` to systematically address all feedback from 4 reviewers (coderabbitai, gemini-code-assist, claude, chatgpt-codex-connector). Single GraphQL query fetched all sources: PR comments, reviews, line comments, CI annotations
- **Post-Commit Review Detection**: Discovered NEW feedback from coderabbitai at 05:33:38Z AFTER pushing commit at 05:28:58Z. Always check timestamps vs last commit to catch post-push reviews
- **Three-Source Extraction Discipline**: For EVERY reviewer, extracted all three sources (issue comments + review bodies + line comments), even when review body looked like "just a summary". Line comments often contain specific actionable items
- **Critical vs Nitpick Triage**: Addressed CRITICAL issues first (hardcoded task sizes, test mocks, zero division), then nitpicks (docstring cleanup, SolverLibrary comment). Deferred MEDIUM suggestions (parent lineage tracking) to future PR as discussed in original review
- **Verification Checklist Pattern**: Before declaring PR complete, verified: (1) Feedback count matches what was READ, (2) Timestamps checked vs last commit, (3) PR author comments reviewed, (4) Review CONTENT read not just states, (5) CI PASSING not just complete
- **Sed for Bulk Test Updates**: When adding required fields to dataclass (train_total, test_total), used `sed -i '' 's/generation=/train_total=3,\n                test_total=1,\n                generation=/g'` to update all 19 test PopulationMember creations simultaneously. (Note: `sed -i ''` is for macOS/BSD; for GNU/Linux, use `sed -i`). Pre-commit hooks auto-formatted
- **Commit Strategy**: Commit frequently for logical milestones (critical fixes → nitpicks), but push ONCE to save bot costs. Each push triggers expensive automated reviews (CodeRabbit, gemini-code-assist)
- **AI Reviewer Verification**: Always verify factual claims from AI reviewers. In this session, all claims were correct, but past sessions had false positives (e.g., invalid package versions that actually existed)

**From PR #43 (Crossover Agent & Solver Library) - November 01, 2025 12:25 PM JST**:
- ✅ **COMPLETE**: Phase 3.4 & 3.5 - Crossover Agent and Solver Library successfully implemented and merged
- **Hybrid Evolution Strategy**: Implemented intelligent fallback - use Crossover when 2+ diverse solvers exist (population-based), else Refiner (single-lineage mutation). Enables graceful degradation when population too small
- **SQLite Foreign Key Constraints**: Foreign keys OFF by default in SQLite. Created `_get_connection()` helper with `PRAGMA foreign_keys=ON` to ensure referential integrity for parent_solver_id references
- **Input Validation at Data Layer**: Added validation in `SolverLibrary.add_solver()` to check code_str is non-empty and contains 'def solve' function. Prevents invalid data from entering database
- **Quick Wins Pattern**: When reviewing automated feedback (gemini-code-assist, CodeRabbit), categorize by effort/impact and address quick wins immediately. This session fixed 3 quick wins in <10 minutes (FK constraints, validation, misleading comment)
- **CI Test Mocking Evolution**: Moving API initialization from method to `__init__` requires updating ALL test methods that instantiate the class. Used `@patch` decorators for get_gemini_api_key and genai to mock initialization
- **Pathlib for Cross-Platform Compatibility**: Using string operations like `task_id = task_json_path.split('/')[-1].replace('.json', '')` breaks on Windows. Use `Path(task_json_path).stem` for cross-platform path handling
- **LLM API Config Optimization**: Configure API once in `__init__` instead of per-method call. Reduces overhead and simplifies testing (single mock point)
- **Diversity Selection Algorithm**: Greedy tag-based selection - start with highest fitness solver, then iteratively select solvers with most new tags not yet in selected set. Balances fitness and technique diversity
- **Real API Validation Critical**: Mock tests pass but real Gemini API revealed crossover produces valid fused code. Integration testing with actual LLM responses essential for production readiness

**From PR #41 (Tagger Agent Implementation) - November 01, 2025 09:52 AM JST**:
- ✅ **COMPLETE**: Phase 3.3 - Tagger Agent successfully implemented and merged
- **CI Fix Workflow Mastery**: Encountered mypy duplicate module error ("Source file found twice"). Fixed by configuring `mypy_path = "src"` and `explicit_package_bases = true` in pyproject.toml, plus limiting scope to `mypy src/arc_prometheus` instead of checking tests/scripts
- **Dual Linter Suppression**: Security linters (ruff + bandit) require different suppression syntax for the same false positive. Used `# noqa: S608 # nosec B608` to suppress both - ruff for pre-commit hooks, bandit for CI
- **PEP 561 Compliance**: Created `src/arc_prometheus/py.typed` marker file for proper mypy type checking of installed packages
- **TDD Discipline**: Wrote all 37 tests (28 unit + 9 integration) BEFORE implementing Tagger, then implemented code to pass tests. Caught multiple issues early (fitness=0 handling, mock responses, type annotations)
- **Real API Validation**: Testing with actual Gemini API crucial - detected 5/5 techniques with high confidence, no timeouts or formatting issues. Mock tests alone insufficient for production readiness
- **Iterative CI Debugging**: Hit 3 CI failures (mypy duplicate modules → bandit SQL injection → ruff suppression syntax). Each fix addressed root cause, not symptoms. Final solution: proper configuration + dual suppression

**Earlier Learnings** (See git history for details):
- DRY Principle in Action (PR #39): Centralized constants in config.py
- Backward Compatibility Pattern (PR #39): New features opt-in via flags
- Systematic PR Review Approach (PR #37): GraphQL for comprehensive feedback
- Git Hooks Workflow (PR #37): Fast pre-commit + thorough pre-push

**From Planning Session (plan_20251031.md) - October 31, 2025 10:30 PM JST**:
- ✅ **COMPLETE**: Comprehensive Phase 3 plan created with experimental validation strategy
- **Core Vision Preservation**: Initial plan lost AI Civilization concept by focusing solely on SOTA techniques (single-model active inference). User correctly challenged this - project exists to validate multi-agent evolution hypothesis, not just maximize leaderboard score
- **Experimental Design**: Baseline (pure civilization) → Exp1 (+ single-model active inference) → Exp2 (+ multi-agent active inference). Clean measurement of each component's value-add
- **Active Inference Discovery**: Jack Cole's 34% SOTA uses fine-tuning on each test task's 3 training examples at runtime (not static pre-training). Requires example expansion (3 → 30+) via augmentation
- **Hardware Advantage**: Kaggle L4x4 offers 96GB GPU (vs 15GB T4) - enables larger models (13B-27B) and on-the-fly fine-tuning
- **François's Recommendation**: "Augment discrete program search with deep learning driven intuition" - our multi-agent approach aligns well (LLMs provide intuition, population evolution does search)
- **Research First, Competition Second**: Primary goal is validating AI Civilization hypothesis. Competition provides fair benchmarks and constraints, but success = proving the approach works, not just leaderboard rank
- **Crossover as Unique Differentiator**: Top approaches (J. Berman, E. Pang) use single models. Our Crossover agent can fuse techniques that never appeared together - true genetic innovation vs pattern matching


#### Competitive Context (ARC-AGI-2 Leaderboard)

**What We're Up Against**: ARC-AGI-2 is extremely challenging - top AI systems score in single digits.

**Current Leaders** (October 2025):
- 🥇 **J. Berman**: 29.4% at $30.40/task - Instruction generation + nested LLM calls
- 🥈 **E. Pang**: 26.0% at $3.97/task - Code + Program Library (DreamCoder-inspired)
- 🥉 **GPT-5 Pro**: 18.3% at $7.14/task - Pure CoT reasoning
- **Claude Sonnet 4.5**: 13.6% at $0.759/task - Extended thinking
- **Gemini 2.5 Pro**: 4.9% at $0.767/task - Our base model's cousin
- **Humans**: 60% average (100% at $17/task)
- **Competition Target**: 85% at $0.42/task

**How We Differ from Top Approaches**:

| Approach | J. Berman (29.4%) | E. Pang (26.0%) | **ARC-Prometheus** |
|----------|-------------------|-----------------|-------------------|
| **Architecture** | Single LLM | Single LLM + Library | **Multi-agent ecosystem** |
| **Code Generation** | ❌ (Instructions) | ✅ Python | ✅ Python |
| **Learning** | Iterative refinement | Pattern reuse | **Genetic evolution** |
| **Collaboration** | ❌ Monolithic | ❌ Single agent | ✅ **Analyst + Programmer + Refiner** |
| **Innovation** | Template variations | Library lookup | **Crossover (technique fusion)** |
| **Novel Problems** | Limited | Relies on similar patterns | **Emergent problem-solving** |

**Our Unique Advantages**:
- **Specialized Agents**: Analyst understands patterns abstractly (not just code matching)
- **Crossover**: Can invent solutions by fusing techniques that never appeared together
- **Population Dynamics**: Multiple hypotheses evolving simultaneously
- **Emergent Intelligence**: Novel capabilities from agent interaction

**What We're Validating**: Can a multi-agent civilization outperform single-agent systems?

#### Competition Requirements Analysis

**Critical Findings from Official Rules**:

1. **Data Split** (Competition uses 3 separate datasets):
   - Training: 400+ tasks with solutions (for development)
   - Evaluation: 120 tasks with solutions (for validation)
   - Test: **240 hidden tasks** without solutions (for leaderboard)

2. **Runtime Constraint**: 12-hour hard limit for 240 tasks
   - Our current: ~2 min/task × 240 = 8 hours ✅ (4-hour buffer)
   - Risk: Library lookups and multi-test tasks could add overhead

3. **Variable Test Inputs**: Most tasks have 1 test input, some have 2
   - Must handle dynamic number of test inputs per task
   - Format: `[{"attempt_1": [...], "attempt_2": [...]}, {...}]` (array of predictions)

4. **External Resources Allowed**: Pre-trained models and external data permitted
   - Could fine-tune on training set (400+ tasks)
   - Could use vision models for grid analysis
   - Could pre-compute pattern libraries offline

5. **Open Source Mandatory**: Must open-source to win prizes ✅ (already compliant)

6. **Timeline**: Final submission deadline **November 3, 2025** ⏰

#### Next Priority Tasks

**Philosophy**: We're building an AI civilization, not chasing leaderboard scores. The competition validates our hypothesis: can multi-agent evolution outperform single-agent approaches?

**⚠️ CRITICAL: Kaggle Offline Constraint**
- Kaggle is a **CODE COMPETITION** (notebook-based, NOT CSV submission)
- **NO INTERNET ACCESS** during inference on private test set
- Cannot call Gemini/GPT/Claude APIs
- Must use local models (Code Gemma 7B-27B)
- Notebook must be self-contained and run offline

**See detailed plan:** [plan_20251101.md](plan_20251101.md) (corrects plan_20251031.md offline constraint error)

**Phase 3: Complete the AI Civilization** ✅ COMPLETE (November 1, 2025)

**Goal:** Implement all missing agents to realize the complete vision, then validate experimentally

**Core Implementation (Baseline):**

1. ✅ **Analyst Agent** (COMPLETE - PR #37)
   - Separates pattern understanding from code generation
   - Analyzes task examples, infers transformation rules in natural language
   - 21 unit tests + 9 integration tests passing

2. ✅ **Enhanced Programmer** (COMPLETE - PR #39)
   - Accepts Analyst specifications as guidance via analyst_spec parameter
   - Two modes: AI Civilization (with Analyst) vs Direct (without Analyst)
   - 4 new integration tests, backward compatible

3. ✅ **Tagger Agent** (COMPLETE - PR #41)
   - Classifies solver techniques (12 taxonomy: rotation, flip, transpose, color_fill, pattern_copy, symmetry, grid_partition, object_detection, counting, conditional_logic, array_manipulation, neighborhood_analysis)
   - Hybrid static + LLM analysis for comprehensive detection
   - 37 tests passing (28 unit + 9 integration)

4. ✅ **Crossover Agent** (COMPLETE - PR #43)
   - LLM-based technique fusion combining successful solvers with complementary techniques
   - Diversity selection algorithm: greedy tag-based selection prioritizing fitness + variety
   - 27 tests passing (initialization, prompt construction, code parsing, LLM integration, edge cases)

5. ✅ **Solver Library** (COMPLETE - PR #43)
   - SQLite-based population storage with WAL mode for thread-safety
   - Foreign key constraints enabled, input validation for code_str
   - Diversity selection for crossover parent selection
   - 23 tests passing (CRUD, queries, diverse solver selection, edge cases)

6. ✅ **Population-Based Evolution** (COMPLETE - PR #45)
   - Multiple solvers evolving simultaneously with genetic algorithm
   - Tournament selection (k=3), hybrid breeding (crossover/mutation), elitism-based survival
   - Diversity tracking across generations
   - 19 tests passing (data structures, functionality, breeding, dynamics, edge cases)

**Phase 4a: Kaggle Offline Inference (Baseline)** ✅ COMPLETE (November 1, 2025)

7. ✅ **Task 4.1-4.3: Kaggle Notebook + Validation** (COMPLETE - PR #47)
   - Self-contained offline notebook with local Code Gemma 7B (15.93 GB downloaded)
   - AI Civilization workflow: OfflineAnalyst → OfflineProgrammer → SimplifiedEvolution
   - Validated on Kaggle L4x4: 103.6s/task average → 7 hours for 240 tasks ✅
   - TEST_MODE flag for quick validation (5 tasks in 8.6 minutes)
   - Documentation: `docs/kaggle_model_setup.md`, `docs/kaggle_testing_learnings.md`
   - **Status**: Notebook ready, waiting for user to run full 240-task validation

8. **Task 4.4: Full Kaggle Submission** (7 hours runtime) ⭐ NEXT PRIORITY
   - **Requirement**: User sets `TEST_MODE = False` in Cell 5 and runs notebook on Kaggle
   - Run on all 240 tasks with population_size=2 (validated safe for 12h limit)
   - Submit notebook to ARC Prize 2025 competition
   - **Expected**: 3-8% baseline score (realistic for untrained Code Gemma 7B)
   - **Competitive Context**: 10% historically placed in top 10 (reference Oct-Nov 2025 leaderboard)
   - **Source**: User request, validates pipeline before optimization
   - **Approach**: Follow `docs/kaggle_model_setup.md` step-by-step guide

**Experimental Variations (After Baseline Works, Optional):**

11. **Phase 4b: Knowledge Distillation** (3-4 days)
    - Collect Gemini outputs on 400 training tasks
    - Fine-tune Code Gemma to mimic Gemini behavior
    - **Expected**: +5-10% improvement over baseline

12. **Phase 4c: Active Inference** (2-3 days)
    - Augment training examples (3 → 30+ examples)
    - Fine-tune model per task at runtime
    - **Expected**: +5-10% improvement

13. **Phase 4d: Multi-Agent Active Inference** (2-3 days)
    - Each agent (Analyst, Programmer, Refiner) fine-tunes separately
    - **Expected**: +2-5% over single-model active inference

**Research Hypothesis:**
- H1: Multi-agent AI Civilization with crossover outperforms single-model approaches
- H2: Active inference provides additional benefit
- H3: Multi-agent active inference > single-model active inference

**Success Criteria:**
- [x] All 5 agents implemented (Analyst, Programmer, Refiner, Tagger, Crossover) ✅
- [x] Population-based evolution working (COMPLETE - PR #45) ✅
- [x] 100+ new tests passing (423 total tests passing) ✅
- [ ] Task 4.1-4.4 Complete: Offline Kaggle notebook working
- [ ] Baseline submission: 10-20% score (validates workflow)
- [ ] Optimized submission: 20-30% score (distillation + active inference)
- [ ] Research question answered: Can AI Civilization solve novel problems competitively?

**Competition Context (Corrected Understanding):**
- **Submission Type**: Kaggle Notebook (CODE COMPETITION, not CSV)
- **Internet**: ❌ NO ACCESS during inference (must use local models)
- **Deadline**: November 3, 2025
- **Hardware**: L4x4 GPUs (96GB VRAM) - can run 13B-27B models
- **Runtime**: 12-hour max for 240 tasks (~3 min/task)
- **Format**: pass@2 submission (2 diverse attempts per test input)
- **Private Test**: Inference runs on unseen test data (no outputs provided)<|MERGE_RESOLUTION|>--- conflicted
+++ resolved
@@ -84,11 +84,7 @@
 6. **(Optional) Download Code Gemma for Local Testing**:
 ```bash
 # For Kaggle offline notebook development (15.93 GB)
-<<<<<<< HEAD
-python scripts/download_codegemma.py
-=======
 uv run python scripts/download_codegemma.py
->>>>>>> 06752da7
 
 # Models are stored in: models/codegemma-7b/
 # Note: models/ is gitignored (too large for version control)
